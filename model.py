from abc import ABC, abstractmethod
from datetime import date, datetime
from decimal import Decimal, ROUND_HALF_EVEN
from enum import Enum, Flag, auto, unique
from itertools import permutations
from typing import Any, Dict, Iterable, NamedTuple, Optional, TypeVar, Union
from dataclasses import dataclass

import pandas as pd
import re


@unique
class Currency(Enum):
    USD = "USD"
    GBP = "GBP"
    AUD = "AUD"
    EUR = "EUR"
    JPY = "JPY"
    CAD = "CAD"
    CHF = "CHF"
    NZD = "NZD"

    def format(self, quantity: Decimal) -> str:
        if quantity < 0:
            return f'({self.format(abs(quantity))})'

        if self == Currency.USD:
            return f'${quantity:,.2f}'
        elif self == Currency.GBP:
            return f'£{quantity:,.2f}'
        elif self == Currency.AUD:
            return f'AU${quantity:,.2f}'
        elif self == Currency.EUR:
            return f'€{quantity:,.2f}'
        elif self == Currency.JPY:
            return f'¥{quantity:,.0f}'
        elif self == Currency.CAD:
            return f'C${quantity:,.2f}'
        elif self == Currency.NZD:
            return f'NZ${quantity:,.2f}'
        else:
            return f'{self.value} {quantity:,}'


T = TypeVar('T', Decimal, int)


class Cash:
    quantization = Decimal('0.0001')

    @classmethod
    def quantize(cls, d: Decimal) -> Decimal:
        return d.quantize(cls.quantization, rounding=ROUND_HALF_EVEN)

    def __init__(self, currency: Currency, quantity: Decimal):
        if not quantity.is_finite():
            raise ValueError(
                f'Cash quantity {quantity} is not a finite number')

        self._currency = currency
        self._quantity = self.quantize(quantity)
        super().__init__()

    @property
    def currency(self) -> Currency:
        return self._currency

    @property
    def quantity(self) -> Decimal:
        return self._quantity

    def __repr__(self) -> str:
        return f'Cash(currency={self.currency!r}, quantity={self.quantity!r})'

    def __str__(self) -> str:
        return self.currency.format(self.quantity)

    def __add__(self, other: Any) -> 'Cash':
        if isinstance(other, Cash):
            if self.currency != other.currency:
                raise ValueError(
                    f'Currency of {self} must match {other} for arithmetic')

            return Cash(currency=self.currency,
                        quantity=self.quantity + other.quantity)
        else:
            return Cash(currency=self.currency, quantity=self.quantity + other)

    def __sub__(self, other: Any) -> 'Cash':
        if isinstance(other, Cash):
            if self.currency != other.currency:
                raise ValueError(
                    f'Currency of {self} must match {other} for arithmetic')

            return Cash(currency=self.currency,
                        quantity=self.quantity - other.quantity)
        else:
            return Cash(currency=self.currency, quantity=self.quantity - other)

    def __mul__(self, other: T) -> 'Cash':
        return Cash(currency=self.currency, quantity=self.quantity * other)

    def __truediv__(self, other: T) -> 'Cash':
        return Cash(currency=self.currency, quantity=self.quantity / other)

    def __neg__(self) -> 'Cash':
        return Cash(currency=self.currency, quantity=-self.quantity)

    def __abs__(self) -> 'Cash':
        return Cash(currency=self.currency, quantity=abs(self.quantity))

    def __eq__(self, other: Any) -> bool:
        if not isinstance(other, Cash):
            # Make mypy happy
            b: bool = self.quantity == other
            return b

        return self.currency == other.currency and self.quantity == other.quantity

    def __lt__(self, other: 'Cash') -> bool:
        if self.currency != other.currency:
            raise ValueError(
                f'Currency of {self} must match {other} for comparison')

        return self.quantity < other.quantity

    def __le__(self, other: 'Cash') -> bool:
        if self.currency != other.currency:
            raise ValueError(
                f'Currency of {self} must match {other} for comparison')

        return self.quantity <= other.quantity

    def __gt__(self, other: 'Cash') -> bool:
        if self.currency != other.currency:
            raise ValueError(
                f'Currency of {self} must match {other} for comparison')

        return self.quantity > other.quantity

    def __ge__(self, other: 'Cash') -> bool:
        if self.currency != other.currency:
            raise ValueError(
                f'Currency of {self} must match {other} for comparison')

        return self.quantity >= other.quantity

    def __hash__(self) -> int:
        return hash((self.currency, self.quantity))


class Instrument(ABC):
    multiplierQuantization = Decimal('0.1')

    @classmethod
    def quantizeMultiplier(cls, multiplier: Decimal) -> Decimal:
        return multiplier.quantize(cls.multiplierQuantization,
                                   rounding=ROUND_HALF_EVEN)

    @abstractmethod
    def __init__(self, symbol: str, currency: Currency):
        if not symbol:
            raise ValueError('Expected non-empty symbol for instrument')
        if not currency:
            raise ValueError('Expected currency for instrument')

        self._symbol = symbol
        self._currency = currency
        super().__init__()

    @property
    def symbol(self) -> str:
        return self._symbol

    @property
    def currency(self) -> Currency:
        return self._currency

    @property
    def multiplier(self) -> Decimal:
        return Decimal(1)

    def __eq__(self, other: Any) -> bool:
        # Strict typechecking, because we want different types of Instrument to be inequal.
        if type(self) != type(other):
            return False

        return bool(self.symbol == other.symbol
                    and self.currency == other.currency)

    def __hash__(self) -> int:
        return hash((self.currency, self.symbol))

    def __lt__(self, other: 'Instrument') -> bool:
        return self.symbol < other.symbol

    def __le__(self, other: 'Instrument') -> bool:
        return self.symbol <= other.symbol

    def __gt__(self, other: 'Instrument') -> bool:
        return self.symbol > other.symbol

    def __ge__(self, other: 'Instrument') -> bool:
        return self.symbol >= other.symbol

    def __format__(self, spec: str) -> str:
        return format(self.symbol, spec)

    def __repr__(self) -> str:
        return f'{type(self)!r}(symbol={self.symbol!r}, currency={self.currency!r})'

    def __str__(self) -> str:
        return self._symbol


# Also used for ETFs.
class Stock(Instrument):
    def __init__(self, symbol: str, currency: Currency):
        super().__init__(symbol, currency)


class Bond(Instrument):
    regexCUSIP = r'^[0-9]{3}[0-9A-Z]{5}[0-9]$'

    @classmethod
    def validBondSymbol(cls, symbol: str) -> bool:
        return re.match(cls.regexCUSIP, symbol) is not None

    def __init__(self,
                 symbol: str,
                 currency: Currency,
                 validateSymbol: bool = True):
        if validateSymbol and not self.validBondSymbol(symbol):
            raise ValueError(f'Expected symbol to be a bond CUSIP: {symbol}')

        super().__init__(symbol, currency)


@unique
class OptionType(Enum):
    PUT = 'P'
    CALL = 'C'


class Option(Instrument):
    # Matches the multiplicative factor in OCC options symbology.
    strikeQuantization = Decimal('0.001')

    @classmethod
    def quantizeStrike(cls, strike: Decimal) -> Decimal:
        return strike.quantize(cls.strikeQuantization,
                               rounding=ROUND_HALF_EVEN)

    def __init__(self,
                 underlying: str,
                 currency: Currency,
                 optionType: OptionType,
                 expiration: date,
                 strike: Decimal,
                 multiplier: Decimal = Decimal(100),
                 symbol: Optional[str] = None):
        if not underlying:
            raise ValueError('Expected non-empty underlying symbol for Option')
        if not strike.is_finite() or strike <= 0:
            raise ValueError(f'Expected positive strike price: {strike}')
        if not multiplier.is_finite() or multiplier <= 0:
            raise ValueError(f'Expected positive multiplier: {multiplier}')

        self._underlying = underlying
        self._optionType = optionType
        self._expiration = expiration
        self._strike = self.quantizeStrike(strike)
        self._multiplier = self.quantizeMultiplier(multiplier)

        if symbol is None:
            # https://en.wikipedia.org/wiki/Option_symbol#The_OCC_Option_Symbol
            symbol = f"{underlying:6}{expiration.strftime('%y%m%d')}{optionType.value}{(strike * 1000):08.0f}"

        super().__init__(symbol, currency)

    @property
    def underlying(self) -> str:
        return self._underlying

    @property
    def optionType(self) -> OptionType:
        return self._optionType

    @property
    def expiration(self) -> date:
        return self._expiration

    @property
    def strike(self) -> Decimal:
        return self._strike

    @property
    def multiplier(self) -> Decimal:
        return self._multiplier

    def __repr__(self) -> str:
        return f'{type(self)!r}(underlying={self.underlying!r}, optionType={self.optionType!r}, expiration={self.expiration!r}, strike={self.strike!r}, currency={self.currency!r}, multiplier={self.multiplier!r})'


class FutureOption(Option):
    def __init__(self, symbol: str, underlying: str, currency: Currency,
                 optionType: OptionType, expiration: date, strike: Decimal,
                 multiplier: Decimal):
        super().__init__(underlying=underlying,
                         currency=currency,
                         optionType=optionType,
                         expiration=expiration,
                         strike=strike,
                         multiplier=multiplier,
                         symbol=symbol)


class Future(Instrument):
    def __init__(self, symbol: str, currency: Currency, multiplier: Decimal,
                 expiration: date):
        if not multiplier.is_finite() or multiplier <= 0:
            raise ValueError(f'Expected positive multiplier: {multiplier}')

        self._multiplier = self.quantizeMultiplier(multiplier)
        self._expiration = expiration

        super().__init__(symbol, currency)

    @property
    def multiplier(self) -> Decimal:
        return self._multiplier

    @property
    def expiration(self) -> date:
        return self._expiration

    def __repr__(self) -> str:
        return f'{type(self)!r}(symbol={self.symbol!r}, currency={self.currency!r}, multiplier={self.multiplier!r}, expiration={self.expiration!r})'


class Forex(Instrument):
    def __init__(self, baseCurrency: Currency, quoteCurrency: Currency):
        if baseCurrency == quoteCurrency:
            raise ValueError(
                f'Forex pair must be composed of different currencies, got {baseCurrency!r} and {quoteCurrency!r}'
            )

        self._baseCurrency = baseCurrency
        symbol = f'{baseCurrency.name}{quoteCurrency.name}'
        super().__init__(symbol, quoteCurrency)

    @property
    def quoteCurrency(self) -> Currency:
        return self.currency

    @property
    def baseCurrency(self) -> Currency:
        return self._baseCurrency

    def __repr__(self) -> str:
        return f'{type(self)!r}(baseCurrency={self.baseCurrency!r}, quoteCurrency={self.quoteCurrency!r})'


Item = TypeVar('Item')


def allEqual(i: Iterable[Item]) -> bool:
    for (a, b) in permutations(i, 2):
        if a != b:
            return False

    return True


class Quote:
    def __init__(self,
                 bid: Optional[Cash] = None,
                 ask: Optional[Cash] = None,
                 last: Optional[Cash] = None,
                 close: Optional[Cash] = None):
        if bid and ask and ask < bid:
            raise ValueError(f'Expected ask {ask} to be at least bid {bid}')

        if not allEqual(
            (price.currency
             for price in [bid, ask, last, close] if price is not None)):
            raise ValueError(
                f'Currencies in a quote should match: {[bid, ask, last, close]}'
            )

        self._bid = bid
        self._ask = ask
        self._last = last
        self._close = close
        super().__init__()

    @property
    def bid(self) -> Optional[Cash]:
        return self._bid

    @property
    def ask(self) -> Optional[Cash]:
        return self._ask

    @property
    def last(self) -> Optional[Cash]:
        return self._last

    @property
    def close(self) -> Optional[Cash]:
        return self._close

    def __eq__(self, other: Any) -> bool:
        if not isinstance(other, Quote):
            return False

        return self.bid == other.bid and self.ask == other.ask and self.last == other.last and self.close == other.close

    def __hash__(self) -> int:
        return hash((self.bid, self.ask, self.last, self.close))

    def __repr__(self) -> str:
        return f'Quote(bid={self.bid!r}, ask={self.ask!r}, last={self.last!r}, close={self.close!r})'


class LiveDataProvider(ABC):
    @abstractmethod
    def fetchQuote(self, instrument: Instrument) -> Quote:
        pass

    def fetchHistoricalData(self, instrument: Instrument) -> pd.DataFrame:
        pass


@dataclass(unsafe_hash=True)
class Position:
    quantityQuantization = Decimal('0.0001')
    instrument: Instrument
    quantity: Decimal
    costBasis: Cash

    @classmethod
    def quantizeQuantity(cls, quantity: Decimal) -> Decimal:
        return quantity.quantize(cls.quantityQuantization,
                                 rounding=ROUND_HALF_EVEN)

    @property
    def averagePrice(self) -> Cash:
        if self.quantity == 0:
            assert self.costBasis == 0
            return self.costBasis

        return self.costBasis / self.quantity / self.instrument.multiplier

    def __post_init__(self) -> None:
        if self.instrument.currency != self.costBasis.currency:
            raise ValueError(
<<<<<<< HEAD
                'Cost basis {} should be in same currency as instrument {}'.
                format(self.costBasis, self.instrument))
=======
                f'Cost basis {costBasis} should be in same currency as instrument {instrument}'
            )
>>>>>>> 03769701

        if not self.quantity.is_finite():
            raise ValueError(
<<<<<<< HEAD
                'Position quantity {} is not a finite number'.format(
                    self.quantity))
=======
                f'Position quantity {quantity} is not a finite number')
>>>>>>> 03769701

        self.quantity = self.quantizeQuantity(self.quantity)

        if self.quantity == 0 and self.costBasis != 0:
            raise ValueError(
<<<<<<< HEAD
                'Cost basis {} should be zero if quantity is zero'.format(
                    repr(self.costBasis)))
=======
                f'Cost basis {costBasis!r} should be zero if quantity is zero')

        self._instrument = instrument
        self._quantity = quantity
        self._costBasis = costBasis
        super().__init__()
>>>>>>> 03769701

    def combine(self, other: 'Position') -> 'Position':
        if self.instrument != other.instrument:
            raise ValueError(
                f'Cannot combine positions in two different instruments: {self.instrument} and {other.instrument}'
            )

        return Position(instrument=self.instrument,
                        quantity=self.quantity + other.quantity,
                        costBasis=self.costBasis + other.costBasis)

<<<<<<< HEAD
=======
    def __eq__(self, other: Any) -> bool:
        if not isinstance(other, Position):
            return False

        return self.instrument == other.instrument and self.quantity == other.quantity and self.averagePrice == other.averagePrice

    def __hash__(self) -> int:
        return hash((self.instrument, self.quantity, self.averagePrice))

    @property
    def instrument(self) -> Instrument:
        return self._instrument

    @property
    def quantity(self) -> Decimal:
        return self._quantity

    @property
    def averagePrice(self) -> Cash:
        if self.quantity == 0:
            assert self.costBasis == 0
            return self.costBasis

        return self.costBasis / self.quantity / self.instrument.multiplier

    @property
    def costBasis(self) -> Cash:
        return self._costBasis

    def __repr__(self) -> str:
        return f'Position(instrument={self.instrument!r}, quantity={self.quantity!r}, costBasis={self.costBasis!r})'

>>>>>>> 03769701
    def __str__(self) -> str:
        return f'{self.instrument:21} {self.quantity.normalize():>14,f} @ {self.averagePrice}'


class TradeFlags(Flag):
    NONE = 0
    OPEN = auto()
    CLOSE = auto()

    DRIP = auto()  # Dividend reinvestment

    EXPIRED = auto()
    ASSIGNED_OR_EXERCISED = auto()  # Sign of quantity will indicate which


class Trade:
    @classmethod
    def quantizeQuantity(cls, quantity: Decimal) -> Decimal:
        return Position.quantizeQuantity(quantity)

    def __init__(self, date: datetime, instrument: Instrument,
                 quantity: Decimal, amount: Cash, fees: Cash,
                 flags: TradeFlags):
        if not quantity.is_finite():
            raise ValueError(
                f'Trade quantity {quantity} is not a finite number')

        if flags not in [
                TradeFlags.OPEN, TradeFlags.CLOSE,
                TradeFlags.OPEN | TradeFlags.DRIP,
                TradeFlags.OPEN | TradeFlags.ASSIGNED_OR_EXERCISED,
                TradeFlags.CLOSE | TradeFlags.EXPIRED,
                TradeFlags.CLOSE | TradeFlags.ASSIGNED_OR_EXERCISED
        ]:
            raise ValueError(f'Invalid combination of flags: {flags}')

        self._date = date
        self._instrument = instrument
        self._quantity = self.quantizeQuantity(quantity)
        self._amount = amount
        self._fees = fees
        self._flags = flags
        super().__init__()

    @property
    def date(self) -> datetime:
        return self._date

    @property
    def instrument(self) -> Instrument:
        return self._instrument

    @property
    def quantity(self) -> Decimal:
        return self._quantity

    @property
    def amount(self) -> Cash:
        return self._amount

    @property
    def fees(self) -> Cash:
        return self._fees

    @property
    def price(self) -> Cash:
        if self.quantity >= 0:
            return -self.amount / self.instrument.multiplier
        else:
            return self.amount / self.instrument.multiplier

    @property
    def flags(self) -> TradeFlags:
        return self._flags

    @property
    def proceeds(self) -> Cash:
        return self.amount - self.fees

    def __eq__(self, other: Any) -> bool:
        if not isinstance(other, Trade):
            return False

        return bool(self.date == other.date
                    and self.instrument == other.instrument
                    and self.quantity == other.quantity
                    and self.amount == other.amount and self.fees == other.fees
                    and self.flags == other.flags)

    def __hash__(self) -> int:
        return hash((self.date, self.instrument, self.quantity, self.amount,
                     self.fees, self.flags))

    def __repr__(self) -> str:
        return f'Trade(date={self.date!r}, instrument={self.instrument!r}, quantity={self.quantity!r}, amount={self.amount!r}, fees={self.fees!r}, flags={self.flags!r})'

    def __str__(self) -> str:
        if self.quantity > 0:
            action = 'Buy'
        else:
            action = 'Sell'
        return f'{self.date.date()} {action} {abs(self.quantity)} {self.instrument}: {self.amount} (before {self.fees} in fees)'

    def _replace(self, **kwargs: Any) -> 'Trade':
        vals: Dict[str, Any] = {
            k.lstrip('_'): v
            for k, v in self.__dict__.items()
        }
        vals.update(kwargs)

        return Trade(**vals)<|MERGE_RESOLUTION|>--- conflicted
+++ resolved
@@ -456,38 +456,18 @@
     def __post_init__(self) -> None:
         if self.instrument.currency != self.costBasis.currency:
             raise ValueError(
-<<<<<<< HEAD
-                'Cost basis {} should be in same currency as instrument {}'.
-                format(self.costBasis, self.instrument))
-=======
-                f'Cost basis {costBasis} should be in same currency as instrument {instrument}'
+                f'Cost basis {self.costBasis} should be in same currency as instrument {self.instrument}'
             )
->>>>>>> 03769701
 
         if not self.quantity.is_finite():
             raise ValueError(
-<<<<<<< HEAD
-                'Position quantity {} is not a finite number'.format(
-                    self.quantity))
-=======
-                f'Position quantity {quantity} is not a finite number')
->>>>>>> 03769701
+                f'Position quantity {self.quantity} is not a finite number')
 
         self.quantity = self.quantizeQuantity(self.quantity)
 
         if self.quantity == 0 and self.costBasis != 0:
             raise ValueError(
-<<<<<<< HEAD
-                'Cost basis {} should be zero if quantity is zero'.format(
-                    repr(self.costBasis)))
-=======
-                f'Cost basis {costBasis!r} should be zero if quantity is zero')
-
-        self._instrument = instrument
-        self._quantity = quantity
-        self._costBasis = costBasis
-        super().__init__()
->>>>>>> 03769701
+                f'Cost basis {self.costBasis!r} should be zero if quantity is zero')
 
     def combine(self, other: 'Position') -> 'Position':
         if self.instrument != other.instrument:
@@ -499,41 +479,6 @@
                         quantity=self.quantity + other.quantity,
                         costBasis=self.costBasis + other.costBasis)
 
-<<<<<<< HEAD
-=======
-    def __eq__(self, other: Any) -> bool:
-        if not isinstance(other, Position):
-            return False
-
-        return self.instrument == other.instrument and self.quantity == other.quantity and self.averagePrice == other.averagePrice
-
-    def __hash__(self) -> int:
-        return hash((self.instrument, self.quantity, self.averagePrice))
-
-    @property
-    def instrument(self) -> Instrument:
-        return self._instrument
-
-    @property
-    def quantity(self) -> Decimal:
-        return self._quantity
-
-    @property
-    def averagePrice(self) -> Cash:
-        if self.quantity == 0:
-            assert self.costBasis == 0
-            return self.costBasis
-
-        return self.costBasis / self.quantity / self.instrument.multiplier
-
-    @property
-    def costBasis(self) -> Cash:
-        return self._costBasis
-
-    def __repr__(self) -> str:
-        return f'Position(instrument={self.instrument!r}, quantity={self.quantity!r}, costBasis={self.costBasis!r})'
-
->>>>>>> 03769701
     def __str__(self) -> str:
         return f'{self.instrument:21} {self.quantity.normalize():>14,f} @ {self.averagePrice}'
 
